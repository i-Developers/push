--- conflicted
+++ resolved
@@ -1,16 +1,14 @@
 # Push Changelog
 All notable changes to Push will be documented in this file. If this file has appeared within Visual Studio Code, it means that Push has had a notable update. You can easily disable this feature by setting the `njpPush.showChangelog` to `false`.
 
-<<<<<<< HEAD
 ## 0.7.3
  - Added support for multiple files to be selected within the explorer pane.
  - Improved handling for transfer collissions (especially when dealing with multiple single files).
  - Updated various dependencies.
  - Various optimisations/bug fixes.
-=======
+
 ## 0.7.21
  - Fixed icon size.
->>>>>>> e2d966a5
 
 ## 0.7.2
  - Fixed paths of some icon resources.
